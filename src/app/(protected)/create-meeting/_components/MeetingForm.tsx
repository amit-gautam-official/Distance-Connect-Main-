"use client";
import { Button } from "@/components/ui/button";
import { Input } from "@/components/ui/input";
import {
  ChevronLeft,
  Calendar,
  Clock,
  Mail,
  FileText,
  Users,
  Video,
  ChevronDown,
} from "lucide-react";
import React, { useEffect, useState } from "react";
import {
  DropdownMenu,
  DropdownMenuContent,
  DropdownMenuItem,
  DropdownMenuTrigger,
} from "@/components/ui/dropdown-menu";
import { Textarea } from "@/components/ui/textarea";
import Link from "next/link";
import { toast } from "sonner";
import { useRouter } from "next/navigation";
import { api } from "@/trpc/react";

function MeetingForm({ setFormValue }: { setFormValue: Function }) {
  const [eventName, setEventName] = useState<string>();
  const [duration, setDuration] = useState<Number>(30);
  const [email, setEmail] = useState<string>("example@gmail.com");
  const [description, setDescription] = useState<string>();
  const [loading, setLoading] = useState(false);
  const [customEventName, setCustomEventName] = useState<boolean>(false);
  const router = useRouter();
  const getMeQuery = api.mentor.getMentor.useQuery();

  const mentorSessionPriceRange = getMeQuery.data?.mentorSessionPriceRange; //Ex: "500-700" //string
  const [minPrice, maxPrice] = mentorSessionPriceRange
    ? mentorSessionPriceRange.split("-").map(Number)
    : [undefined, undefined];

  const [price, setPrice] = useState<number | undefined>();

  // Update price when mentor data loads
  useEffect(() => {
    if (minPrice) {
      setPrice(minPrice);
    }
  }, [minPrice]);

  const createMeetingEvent = api.meetingEvent.createMeetingEvent.useMutation({
    onSuccess: () => {
      toast("New Meeting Event Created!");
      setLoading(false);
      router.push("/mentor-dashboard/services");
    },
    onError: (error) => {
      toast.error(error.message);
    },
  });

  useEffect(() => {
    setFormValue({
      eventName: eventName,
      duration: duration,
      email: email,
      description: description,
      price: price ?? minPrice,
    });
  }, [eventName, duration, email, description, minPrice]);

  const onCreateClick = async () => {
    setLoading(true);

    // Verify that the email is a Gmail address
    if (!email.endsWith("@gmail.com")) {
      toast.error("Please use a Gmail address for Google Meet integration.");
      setLoading(false);
      return;
    }

    await createMeetingEvent.mutateAsync({
      eventName: eventName as string,
      duration: duration as number,
      description: description as string,
      meetEmail: email as string,
      price: price ?? minPrice as number,

    });

<<<<<<< HEAD
    setLoading(false);
    router.push("/mentor-dashboard/services");
=======
    router.push("/mentor-dashboard/services");
    setLoading(false);
>>>>>>> 72604104
  };

  return (
    <div className="flex h-full flex-col">
      {/* Header Section */}
      <div className="border-b bg-white p-6">
        <h2 className="flex items-center gap-2 text-gray-600 transition-colors hover:text-gray-900">
          <Link
            className="flex items-center gap-2"
            href={"/mentor-dashboard/services"}
          >
            <ChevronLeft className="h-5 w-5" /> Back to Services
          </Link>
        </h2>
        <div className="mt-4">
          <h2 className="text-2xl font-bold text-gray-900">Create New Event</h2>
          <p className="mt-1 text-sm text-gray-600">
            Set up a new meeting event for your mentees
          </p>
        </div>
      </div>

      {/* Form Section */}
      <div className="flex-1 overflow-y-auto bg-gray-50 p-6">
        <div className="mx-auto max-w-2xl space-y-8">
          {/* Meeting Type Section */}
          <div className="rounded-lg bg-white p-6 shadow-sm">
            <div className="mb-4 flex items-center gap-2">
              <Users className="h-5 w-5 text-blue-600" />
              <h3 className="text-lg font-semibold text-gray-900">
                Meeting Type
              </h3>
            </div>
            <div className="space-y-4">
              <div className="space-y-2">
                <label className="flex items-center gap-2 text-sm font-medium text-gray-700">
                  <Calendar className="h-4 w-4 text-gray-500" />
                  Event Name *
                </label>
               { !customEventName && 
                <DropdownMenu>
                <DropdownMenuTrigger asChild>
                  <Button
                    variant="outline"
                    className="h-11 w-full justify-start text-left font-normal"
                  >
                    {eventName || "Select meeting type"}
                  </Button>
                </DropdownMenuTrigger>
                <DropdownMenuContent className="w-full">
                  <DropdownMenuItem
                    onClick={() => setEventName("One-on-One Mentorship")}
                  >
                    One-on-One Mentorship
                  </DropdownMenuItem>
                  <DropdownMenuItem
                    onClick={() => setEventName("Group Mentorship")}
                  >
                    Group Mentorship
                  </DropdownMenuItem>
                  <DropdownMenuItem
                    onClick={() => setEventName("Career Guidance")}
                  >
                    Career Guidance
                  </DropdownMenuItem>
                  <DropdownMenuItem
                    onClick={() => setEventName("Interview Preparation")}
                  >
                    Interview Preparation
                  </DropdownMenuItem>
                  <DropdownMenuItem
                    onClick={() => setEventName("Mock Interview Prep")}
                  >
                    Mock Interview Prep
                  </DropdownMenuItem>
                  <DropdownMenuItem
                    onClick={() => setCustomEventName(true)}

                  >
                    Custom
                  </DropdownMenuItem>
                </DropdownMenuContent>
              </DropdownMenu>
              }
                {
                  customEventName && (
                    <Input
                      placeholder="Enter custom meeting type"
                      onChange={(event) => setEventName(event.target.value)}
                      className="h-11"
                    />
                  ) 
                }
              </div>

              <div className="space-y-2">
                <label className="flex items-center gap-2 text-sm font-medium text-gray-700">
                  <Clock className="h-4 w-4 text-gray-500" />
                  Duration *

                </label>
                <DropdownMenu>
                  <DropdownMenuTrigger asChild>
                    <Button variant="outline" className="h-11 w-40">
                      {duration.toString()} Min  <ChevronDown className="h-4 w-4 text-gray-500" />
                    </Button>
                  </DropdownMenuTrigger>
                  <DropdownMenuContent>
                    <DropdownMenuItem onClick={() => setDuration(15)}>
                      15 Min
                    </DropdownMenuItem>
                    <DropdownMenuItem onClick={() => setDuration(30)}>
                      30 Min
                    </DropdownMenuItem>
                    <DropdownMenuItem onClick={() => setDuration(45)}>
                      45 Min
                    </DropdownMenuItem>
                    <DropdownMenuItem onClick={() => setDuration(60)}>
                      60 Min
                    </DropdownMenuItem>
                  </DropdownMenuContent>
                </DropdownMenu>
              
              </div>
            </div>
          </div>

          {/* Price Selection Section */}
<div className="rounded-lg bg-white p-6 shadow-sm">
  <div className="mb-4 flex items-center gap-2">
    <Clock className="h-5 w-5 text-blue-600" />
    <h3 className="text-lg font-semibold text-gray-900">Session Price</h3>
  </div>
  <div className="space-y-2">
    {getMeQuery.isLoading ? (
      <div className="text-sm text-gray-600">Loading price range...</div>
    ) : !mentorSessionPriceRange ? (
      <div className="text-sm text-red-600">Wait for your Profile to be verified</div>
    ) : (
      <>
        <label className="text-sm font-medium text-gray-700">
          Choose your session price (₹{minPrice}–₹{maxPrice})
        </label>
        <input
          type="range"
          min={minPrice}
          max={maxPrice}
          step={50}
          value={price ?? minPrice}
          onChange={(e) => setPrice(Number(e.target.value))}
          className="w-full"
        />
        <div className="text-sm text-gray-600">Selected: ₹{price}</div>
      </>
    )}
  </div>
</div>



          {/* Meeting Details Section */}
          <div className="rounded-lg bg-white p-6 shadow-sm">
            <div className="mb-4 flex items-center gap-2">
              <Video className="h-5 w-5 text-blue-600" />
              <h3 className="text-lg font-semibold text-gray-900">
                Meeting Details
              </h3>
            </div>
            <div className="space-y-4">
              <div className="space-y-2">
                <label className="flex items-center gap-2 text-sm font-medium text-gray-700">
                  <Mail className="h-4 w-4 text-gray-500" />
                  Email for Google Meet
                </label>
                <Input
                  placeholder="example@gmail.com"
                  onChange={(event) => setEmail(event.target.value)}
                  className="h-11"
                />
              </div>

              <div className="space-y-2">
                <label className="flex items-center gap-2 text-sm font-medium text-gray-700">
                  <FileText className="h-4 w-4 text-gray-500" />
                  Description
                </label>
                <Textarea
                  placeholder="Add notes about the meeting..."
                  onChange={(event) => setDescription(event.target.value)}
                  className="min-h-[100px] resize-none"
                />
              </div>
            </div>
          </div>
        </div>
      </div>

      {/* Footer Section */}
      <div className="border-t bg-white p-6">
        <div className="mx-auto max-w-2xl">
          <Button
            className={`h-11 w-full text-base font-medium ${
              loading ? "bg-gray-300" : "bg-blue-600 hover:bg-blue-700"
            }`}
            disabled={
              loading || !eventName || !duration || !email || !description
            }
            onClick={() => onCreateClick()}
          >
            {loading ? "Creating..." : "Create Event"}
          </Button>
        </div>
      </div>
    </div>
  );
}

export default MeetingForm;<|MERGE_RESOLUTION|>--- conflicted
+++ resolved
@@ -88,13 +88,11 @@
 
     });
 
-<<<<<<< HEAD
+
     setLoading(false);
     router.push("/mentor-dashboard/services");
-=======
-    router.push("/mentor-dashboard/services");
-    setLoading(false);
->>>>>>> 72604104
+
+
   };
 
   return (
